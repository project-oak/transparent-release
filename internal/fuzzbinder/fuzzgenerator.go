// Copyright 2022 The Project Oak Authors
//
// Licensed under the Apache License, Version 2.0 (the "License");
// you may not use this file except in compliance with the License.
// You may obtain a copy of the License at
//
//	http://www.apache.org/licenses/LICENSE-2.0
//
// Unless required by applicable law or agreed to in writing, software
// distributed under the License is distributed on an "AS IS" BASIS,
// WITHOUT WARRANTIES OR CONDITIONS OF ANY KIND, either express or implied.
// See the License for the specific language governing permissions and
// limitations under the License.
package fuzzbinder

// This file provides the generator module that helps to generate
// fuzzing claims using the extracted data from the fuzzing reports.
// The generated fuzzing claims are an instance of intoto.Statement
// with AmberClaimV1 as the PredicateType and FuzzClaimV1 as the ClaimType.

import (
	"context"
	"fmt"
	"time"

	"github.com/project-oak/transparent-release/internal/gcsutil"
	"github.com/project-oak/transparent-release/pkg/amber"
	"github.com/project-oak/transparent-release/pkg/intoto"
)

// TODO(#171): Split generateFuzzClaimSpec into smaller functions.
// generateFuzzClaimSpec generates a fuzzing claim specification using the
// fuzzing reports of OSS-Fuzz.
func generateFuzzClaimSpec(ctx context.Context, client *gcsutil.GCSClient, revisionDigest intoto.DigestSet, fuzzParameters *FuzzParameters, fuzzTargets []string) (*FuzzClaimSpec, error) {
	var projectCrashes Crash
	var projectFuzzEffort FuzzEffort
	fuzzersCrashes := make(map[string]*Crash)
	fuzzersFuzzEffort := make(map[string]*FuzzEffort)
	fuzzersCoverage := make(map[string]*Coverage)
	//Get fuzzing statistics.
	for _, fuzzTarget := range fuzzTargets {
		coverage, err := GetCoverage(ctx, client, fuzzParameters, fuzzTarget, "perTarget")
		if err != nil {
			return nil, fmt.Errorf(
				"could not get %s coverage to generate the fuzzing ClaimSpec: %v", fuzzTarget, err)
		}
		fuzzEffort, err := GetFuzzEffort(ctx, client, revisionDigest, fuzzParameters, fuzzTarget)
		if err != nil {
			return nil, fmt.Errorf(
				"could not get %s fuzzing efforts to generate the fuzzing ClaimSpec: %v", fuzzTarget, err)
		}
		crash, err := GetCrashes(ctx, client, revisionDigest, fuzzParameters, fuzzTarget)
		if err != nil {
			return nil, fmt.Errorf(
				"could not get %s crashes to generate the fuzzing ClaimSpec: %v", fuzzTarget, err)
		}

		fuzzersCrashes[fuzzTarget] = crash
		fuzzersFuzzEffort[fuzzTarget] = fuzzEffort
		fuzzersCoverage[fuzzTarget] = coverage

		projectCrashes.Detected = projectCrashes.Detected || crash.Detected
		projectFuzzEffort.FuzzTimeSeconds += fuzzEffort.FuzzTimeSeconds
		projectFuzzEffort.NumberFuzzTests += fuzzEffort.NumberFuzzTests
	}
	projectCoverage, err := GetCoverage(ctx, client, fuzzParameters, "", "perProject")
	if err != nil {
		return nil, fmt.Errorf(
			"could not get the project coverage to generate the fuzzing ClaimSpec: %v", err)
	}
	// Generate fuzzing claim specification.
	perProject := &FuzzStats{
		BranchCoverage:  projectCoverage.BranchCoverage,
		LineCoverage:    projectCoverage.LineCoverage,
		DetectedCrashes: projectCrashes.Detected,
		FuzzTimeSeconds: projectFuzzEffort.FuzzTimeSeconds,
		NumberFuzzTests: projectFuzzEffort.NumberFuzzTests,
	}
	perTarget := make([]FuzzSpecPerTarget, 0, len(fuzzTargets))
	for _, fuzzTagret := range fuzzTargets {
		targetStats := FuzzStats{
			BranchCoverage:  fuzzersCoverage[fuzzTagret].BranchCoverage,
			LineCoverage:    fuzzersCoverage[fuzzTagret].LineCoverage,
			DetectedCrashes: fuzzersCrashes[fuzzTagret].Detected,
			FuzzTimeSeconds: fuzzersFuzzEffort[fuzzTagret].FuzzTimeSeconds,
			NumberFuzzTests: fuzzersFuzzEffort[fuzzTagret].NumberFuzzTests,
		}
		targetSpec := FuzzSpecPerTarget{
			Name: fuzzTagret,
			// TODO(##177): Add fuzz-target path extraction to FuzzBinder.
			Path:      fmt.Sprintf("%s/fuzz/fuzz_targets/%s.rs", fuzzParameters.ProjectName, fuzzTagret),
			FuzzStats: &targetStats,
		}
		perTarget = append(perTarget, targetSpec)
	}
	fuzzClaimSpec := FuzzClaimSpec{
		PerTarget:  perTarget,
		PerProject: perProject,
	}
	return &fuzzClaimSpec, nil
}

// GenerateFuzzClaim generates a fuzzing claim (an instance of intoto.Statement,
// with AmberClaimV1 as the PredicateType and FuzzClaimV1 as the ClaimType) using the
// fuzzing reports of OSS-Fuzz and ClusterFuzz.
<<<<<<< HEAD
func GenerateFuzzClaim(ctx context.Context, client *gcsutil.GCSClient, fuzzParameters *FuzzParameters) (*intoto.Statement, error) {
	revisionDigest, err := GetCoverageRevision(ctx, client, fuzzParameters)
=======
func GenerateFuzzClaim(fuzzParameters *FuzzParameters, validity amber.ClaimValidity) (*intoto.Statement, error) {
	revisionDigest, err := GetCoverageRevision(fuzzParameters)
>>>>>>> 373b3d48
	if err != nil {
		return nil, fmt.Errorf(
			"could not get the revision digest to generate the fuzzing claim: %v", err)
	}
	fuzzTargets, err := GetFuzzTargets(ctx, client, fuzzParameters)
	if err != nil {
		return nil, fmt.Errorf(
			"could not get the fuzzing targets to generate the fuzzing claim: %v", err)
	}
	fuzzClaimSpec, err := generateFuzzClaimSpec(ctx, client, revisionDigest, fuzzParameters, fuzzTargets)
	if err != nil {
		return nil, fmt.Errorf(
			"could not get the fuzzing ClaimSpec to generate the fuzzing claim: %v", err)
	}
	evidences, err := GetEvidences(ctx, client, fuzzParameters, fuzzTargets)
	if err != nil {
		return nil, fmt.Errorf(
			"could not get evidences to generate the fuzzing claim: %v", err)
	}
	// Current time in UTC time zone since it is used by OSS-Fuzz.
	currentTime := time.Now().UTC()
	// Generate Amber predicate
	predicate := amber.ClaimPredicate{
		ClaimType: FuzzClaimV1,
		ClaimSpec: *fuzzClaimSpec,
		IssuedOn:  &currentTime,
		Validity:  &validity,
		Evidence:  evidences,
	}
	// Generate intoto statement
	subject := intoto.Subject{
		Name:   fuzzParameters.ProjectGitRepo,
		Digest: revisionDigest,
	}
	statementHeader := intoto.StatementHeader{
		Type:          intoto.StatementInTotoV01,
		PredicateType: amber.AmberClaimV1,
		Subject:       []intoto.Subject{subject},
	}
	statement := intoto.Statement{
		StatementHeader: statementHeader,
		Predicate:       predicate,
	}
	validFuzzPredicate, err := ValidateFuzzClaim(statement)
	if err != nil {
		return nil, fmt.Errorf(
			"could not validate the generated fuzzing claim: %v", err)
	}
	statement.Predicate = validFuzzPredicate
	return &statement, nil
}<|MERGE_RESOLUTION|>--- conflicted
+++ resolved
@@ -103,13 +103,10 @@
 // GenerateFuzzClaim generates a fuzzing claim (an instance of intoto.Statement,
 // with AmberClaimV1 as the PredicateType and FuzzClaimV1 as the ClaimType) using the
 // fuzzing reports of OSS-Fuzz and ClusterFuzz.
-<<<<<<< HEAD
-func GenerateFuzzClaim(ctx context.Context, client *gcsutil.GCSClient, fuzzParameters *FuzzParameters) (*intoto.Statement, error) {
+
+func GenerateFuzzClaim(ctx context.Context, client *gcsutil.GCSClient, fuzzParameters *FuzzParameters, validity amber.ClaimValidity) (*intoto.Statement, error) {
 	revisionDigest, err := GetCoverageRevision(ctx, client, fuzzParameters)
-=======
-func GenerateFuzzClaim(fuzzParameters *FuzzParameters, validity amber.ClaimValidity) (*intoto.Statement, error) {
-	revisionDigest, err := GetCoverageRevision(fuzzParameters)
->>>>>>> 373b3d48
+
 	if err != nil {
 		return nil, fmt.Errorf(
 			"could not get the revision digest to generate the fuzzing claim: %v", err)
